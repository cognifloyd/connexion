--- conflicted
+++ resolved
@@ -88,11 +88,7 @@
     def add_api(self, specification, base_path=None, arguments=None,
                 auth_all_paths=None, validate_responses=False,
                 strict_validation=False, resolver=Resolver(), resolver_error=None,
-<<<<<<< HEAD
-                pythonic_params=False, options=None):
-=======
-                pythonic_params=False, options=None, pass_context_arg_name=None, **old_style_options):
->>>>>>> ee07865b
+                pythonic_params=False, pass_context_arg_name=None, options=None):
         """
         Adds an API to the application based on a swagger file or API dict
 
@@ -117,14 +113,8 @@
         :type pythonic_params: bool
         :param options: New style options dictionary.
         :type options: dict | None
-<<<<<<< HEAD
-=======
         :param pass_context_arg_name: Name of argument in handler functions to pass request context to.
         :type pass_context_arg_name: str | None
-        :param old_style_options: Old style options support for backward compatibility. Preference is
-                                  what is defined in `options` parameter.
-        :type old_style_options: dict
->>>>>>> ee07865b
         :rtype: AbstractAPI
         """
         # Turn the resolver_error code into a handler object
