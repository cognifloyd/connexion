--- conflicted
+++ resolved
@@ -13,21 +13,9 @@
 from connexion.handlers import AuthErrorHandler
 from connexion.jsonifier import JSONEncoder, Jsonifier
 from connexion.lifecycle import ConnexionRequest, ConnexionResponse
-<<<<<<< HEAD
-from connexion.utils import yamldumper
-=======
 from connexion.security.aiohttp_security_handlers_factory import \
     AioHttpSecurityHandlerFactory
-from connexion.utils import Jsonifier, is_json_mimetype, yamldumper
-
-try:
-    import ujson as json
-    from functools import partial
-    json.dumps = partial(json.dumps, escape_forward_slashes=True)
-
-except ImportError:  # pragma: no cover
-    import json
->>>>>>> 8912e28e
+from connexion.utils import yamldumper
 
 logger = logging.getLogger('connexion.apis.aiohttp_api')
 
