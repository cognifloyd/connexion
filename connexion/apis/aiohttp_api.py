--- conflicted
+++ resolved
@@ -15,13 +15,10 @@
 from connexion.handlers import AuthErrorHandler
 from connexion.jsonifier import JSONEncoder, Jsonifier
 from connexion.lifecycle import ConnexionRequest, ConnexionResponse
-<<<<<<< HEAD
+from connexion.problem import problem
 from connexion.security.aiohttp_security_handlers_factory import \
     AioHttpSecurityHandlerFactory
 from connexion.utils import yamldumper
-=======
-from connexion.problem import problem
-from connexion.utils import Jsonifier, is_json_mimetype, yamldumper
 from werkzeug.exceptions import HTTPException as werkzeug_HTTPException
 
 try:
@@ -29,15 +26,6 @@
 except ImportError:  # pragma: no cover
     # httpstatus35 backport for python 3.4
     from httpstatus import HTTPStatus
-
-try:
-    import ujson as json
-    from functools import partial
-    json.dumps = partial(json.dumps, escape_forward_slashes=True)
-
-except ImportError:  # pragma: no cover
-    import json
->>>>>>> b41bbe4f
 
 logger = logging.getLogger('connexion.apis.aiohttp_api')
 
@@ -66,14 +54,6 @@
 def problems_middleware(request, handler):
     try:
         response = yield from handler(request)
-<<<<<<< HEAD
-    except (OAuthProblem, OAuthScopeProblem) as oauth_error:
-        return web.Response(
-            status=oauth_error.code,
-            body=AioHttpApi.jsonifier.dumps(oauth_error.description).encode(),
-            content_type='application/problem+json'
-        )
-=======
     except ProblemException as exc:
         response = exc.to_problem()
     except web.HTTPError as exc:
@@ -97,7 +77,6 @@
 
     if isinstance(response, ConnexionResponse):
         response = yield from AioHttpApi.get_response(response)
->>>>>>> b41bbe4f
     return response
 
 
