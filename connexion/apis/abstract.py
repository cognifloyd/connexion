import abc
import logging
import pathlib
import sys
from enum import Enum

import six

from ..decorators.produces import NoContent
from ..exceptions import ResolverError
from ..http_facts import METHODS
<<<<<<< HEAD
from ..lifecycle import ConnexionResponse
=======
from ..jsonifier import Jsonifier
>>>>>>> 058dc821
from ..operations import make_operation
from ..options import ConnexionOptions
from ..resolver import Resolver
from ..spec import Specification
<<<<<<< HEAD
from ..utils import Jsonifier, is_json_mimetype
=======
>>>>>>> 058dc821

MODULE_PATH = pathlib.Path(__file__).absolute().parent.parent
SWAGGER_UI_URL = 'ui'

logger = logging.getLogger('connexion.apis.abstract')


class AbstractAPIMeta(abc.ABCMeta):

    def __init__(cls, name, bases, attrs):
        abc.ABCMeta.__init__(cls, name, bases, attrs)
        cls._set_jsonifier()


@six.add_metaclass(AbstractAPIMeta)
class AbstractAPI(object):
    """
    Defines an abstract interface for a Swagger API
    """

    def __init__(self, specification, base_path=None, arguments=None,
                 validate_responses=False, strict_validation=False, resolver=None,
                 auth_all_paths=False, debug=False, resolver_error_handler=None,
                 validator_map=None, pythonic_params=False, pass_context_arg_name=None, options=None):
        """
        :type specification: pathlib.Path | dict
        :type base_path: str | None
        :type arguments: dict | None
        :type validate_responses: bool
        :type strict_validation: bool
        :type auth_all_paths: bool
        :type debug: bool
        :param validator_map: Custom validators for the types "parameter", "body" and "response".
        :type validator_map: dict
        :param resolver: Callable that maps operationID to a function
        :param resolver_error_handler: If given, a callable that generates an
            Operation used for handling ResolveErrors
        :type resolver_error_handler: callable | None
        :param pythonic_params: When True CamelCase parameters are converted to snake_case and an underscore is appended
        to any shadowed built-ins
        :type pythonic_params: bool
        :param options: New style options dictionary.
        :type options: dict | None
        :param pass_context_arg_name: If not None URL request handling functions with an argument matching this name
        will be passed the framework's request context.
        :type pass_context_arg_name: str | None
        """
        self.debug = debug
        self.validator_map = validator_map
        self.resolver_error_handler = resolver_error_handler

        logger.debug('Loading specification: %s', specification,
                     extra={'swagger_yaml': specification,
                            'base_path': base_path,
                            'arguments': arguments,
                            'auth_all_paths': auth_all_paths})

        # Avoid validator having ability to modify specification
        self.specification = Specification.load(specification, arguments=arguments)

        logger.debug('Read specification', extra={'spec': self.specification})

        self.options = ConnexionOptions(options, oas_version=self.specification.version)

        logger.debug('Options Loaded',
                     extra={'swagger_ui': self.options.openapi_console_ui_available,
                            'swagger_path': self.options.openapi_console_ui_from_dir,
                            'swagger_url': self.options.openapi_console_ui_path})

        self._set_base_path(base_path)

        logger.debug('Security Definitions: %s', self.specification.security_definitions)

        self.resolver = resolver or Resolver()

        logger.debug('Validate Responses: %s', str(validate_responses))
        self.validate_responses = validate_responses

        logger.debug('Strict Request Validation: %s', str(strict_validation))
        self.strict_validation = strict_validation

        logger.debug('Pythonic params: %s', str(pythonic_params))
        self.pythonic_params = pythonic_params

        logger.debug('pass_context_arg_name: %s', pass_context_arg_name)
        self.pass_context_arg_name = pass_context_arg_name

        if self.options.openapi_spec_available:
            self.add_openapi_json()
            self.add_openapi_yaml()

        if self.options.openapi_console_ui_available:
            self.add_swagger_ui()

        self.add_paths()

        if auth_all_paths:
            self.add_auth_on_not_found(
                self.specification.security,
                self.specification.security_definitions
            )

    def _set_base_path(self, base_path=None):
        if base_path is not None:
            # update spec to include user-provided base_path
            self.specification.base_path = base_path
            self.base_path = base_path
        else:
            self.base_path = self.specification.base_path

    @abc.abstractmethod
    def add_openapi_json(self):
        """
        Adds openapi spec to {base_path}/openapi.json
             (or {base_path}/swagger.json for swagger2)
        """

    @abc.abstractmethod
    def add_swagger_ui(self):
        """
        Adds swagger ui to {base_path}/ui/
        """

    @abc.abstractmethod
    def add_auth_on_not_found(self, security, security_definitions):
        """
        Adds a 404 error handler to authenticate and only expose the 404 status if the security validation pass.
        """

    def add_operation(self, path, method):
        """
        Adds one operation to the api.

        This method uses the OperationID identify the module and function that will handle the operation

        From Swagger Specification:

        **OperationID**

        A friendly name for the operation. The id MUST be unique among all operations described in the API.
        Tools and libraries MAY use the operation id to uniquely identify an operation.

        :type method: str
        :type path: str
        """
        operation = make_operation(
            self.specification,
            self,
            path,
            method,
            self.resolver,
            validate_responses=self.validate_responses,
            validator_map=self.validator_map,
            strict_validation=self.strict_validation,
            pythonic_params=self.pythonic_params,
            uri_parser_class=self.options.uri_parser_class,
            pass_context_arg_name=self.pass_context_arg_name
        )
        self._add_operation_internal(method, path, operation)

    @abc.abstractmethod
    def _add_operation_internal(self, method, path, operation):
        """
        Adds the operation according to the user framework in use.
        It will be used to register the operation on the user framework router.
        """

    def _add_resolver_error_handler(self, method, path, err):
        """
        Adds a handler for ResolverError for the given method and path.
        """
        operation = self.resolver_error_handler(
            err,
            security=self.specification.security,
            security_definitions=self.specification.security_definitions
        )
        self._add_operation_internal(method, path, operation)

    def add_paths(self, paths=None):
        """
        Adds the paths defined in the specification as endpoints

        :type paths: list
        """
        paths = paths or self.specification.get('paths', dict())
        for path, methods in paths.items():
            logger.debug('Adding %s%s...', self.base_path, path)

            for method in methods:
                if method not in METHODS:
                    continue
                try:
                    self.add_operation(path, method)
                except ResolverError as err:
                    # If we have an error handler for resolver errors, add it as an operation.
                    # Otherwise treat it as any other error.
                    if self.resolver_error_handler is not None:
                        self._add_resolver_error_handler(method, path, err)
                    else:
                        self._handle_add_operation_error(path, method, err.exc_info)
                except Exception:
                    # All other relevant exceptions should be handled as well.
                    self._handle_add_operation_error(path, method, sys.exc_info())

    def _handle_add_operation_error(self, path, method, exc_info):
        url = '{base_path}{path}'.format(base_path=self.base_path, path=path)
        error_msg = 'Failed to add operation for {method} {url}'.format(
            method=method.upper(),
            url=url)
        if self.debug:
            logger.exception(error_msg)
        else:
            logger.error(error_msg)
            six.reraise(*exc_info)

    @classmethod
    @abc.abstractmethod
    def get_request(self, *args, **kwargs):
        """
        This method converts the user framework request to a ConnexionRequest.
        """

    @classmethod
    @abc.abstractmethod
    def get_response(self, response, mimetype=None, request=None):
        """
        This method converts a handler response to a framework response.
        This method should just retrieve response from handler then call `cls._get_response`.
        It is mainly here to handle AioHttp async handler.
        :param response: A response to cast.
        :param mimetype: The response mimetype.
        :param request: The request associated with this response (the user framework request).

        :type response: Framework Response
        :type mimetype: str
        """

    @classmethod
    def _get_response(cls, response, mimetype=None, url=None):
        """
        This method converts a handler response to a framework response.
        The response can be a ConnexionResponse, an operation handler, a framework response or a tuple.
        Other type than ConnexionResponse are handled by `cls._response_from_handler`
        :param response: A response to cast.
        :param mimetype: The response mimetype.
        :param url: The url to wrote in logs

        :type response: Framework Response
        :type mimetype: str
        """
        logger.debug('Getting data and status code',
                     extra={
                         'data': response,
                         'data_type': type(response),
                         'url': url
                     })

        if isinstance(response, ConnexionResponse):
            framework_response = cls._connexion_to_framework_response(response, mimetype)
        else:
            framework_response = cls._response_from_handler(response, mimetype)
        return framework_response

    @classmethod
    def _response_from_handler(cls, response, mimetype):
        """
        Create a framework response from the operation handler data.
        An operation handler can return:
        - a framework response
        - a body (str / binary / dict / list), a response will be created
            with a status code 200 by default and empty headers.
        - a tuple of (body: str, status_code: int)
        - a tuple of (body: str, status_code: int, headers: dict)
        :param response: A response from an operation handler.
        :type response Union[Response, str, Tuple[str, int], Tuple[str, int, dict]]
        :param mimetype: The response mimetype.
        :type mimetype: str
        :return A framework response.
        :rtype Response
        """
        if cls._is_framework_response(response):
            return response

        if isinstance(response, tuple):
            len_response = len(response)
            if len_response == 2:
                if isinstance(response[1], (int, Enum)):
                    data, status_code = response
                    return cls._build_response(mimetype=mimetype, data=data, status_code=status_code)
                else:
                    data, headers = response
                return cls._build_response(mimetype=mimetype, data=data, headers=headers)
            elif len_response == 3:
                data, status_code, headers = response
                return cls._build_response(mimetype=mimetype, data=data, status_code=status_code, headers=headers)
            else:
                raise TypeError(
                    'The view function did not return a valid response tuple.'
                    ' The tuple must have the form (body), (body, status, headers),'
                    ' (body, status), or (body, headers).'
                )
        else:
            return cls._build_response(mimetype=mimetype, data=response)

    @classmethod
    def get_connexion_response(cls, response, mimetype=None):
        """ Cast framework dependent response to ConnexionResponse used for schema validation """
        if isinstance(response, ConnexionResponse):
            # If body in ConnexionResponse is not byte, it may not pass schema validation.
            # In this case, rebuild response with aiohttp to have consistency
            if response.body is None or isinstance(response.body, six.binary_type):
                return response
            else:
                response = cls._build_response(
                    data=response.body,
                    mimetype=mimetype,
                    content_type=response.content_type,
                    headers=response.headers,
                    status_code=response.status_code
                )

        if not cls._is_framework_response(response):
            response = cls._response_from_handler(response, mimetype)
        return cls._framework_to_connexion_response(response=response, mimetype=mimetype)

    @classmethod
    @abc.abstractmethod
    def _is_framework_response(cls, response):
        """ Return True if `response` is a framework response class """

    @classmethod
    @abc.abstractmethod
    def _framework_to_connexion_response(cls, response, mimetype):
        """ Cast framework response class to ConnexionResponse used for schema validation """

    @classmethod
    @abc.abstractmethod
    def _connexion_to_framework_response(cls, response, mimetype):
        """ Cast ConnexionResponse to framework response class """

    @classmethod
    @abc.abstractmethod
    def _build_response(cls, data, mimetype, content_type=None, status_code=None, headers=None):
        """
        Create a framework response from the provided arguments.
        :param data: Body data.
        :param content_type: The response mimetype.
        :type content_type: str
        :param content_type: The response status code.
        :type status_code: int
        :param headers: The response status code.
        :type headers: Union[Iterable[Tuple[str, str]], Dict[str, str]]
        :return A framework response.
        :rtype Response
        """

    @classmethod
    def _prepare_body_and_status_code(cls, data, mimetype, status_code=None):
        if data is NoContent:
            data = None

        if status_code is None:
            if data is None:
                status_code = 204
                mimetype = None
            else:
                status_code = 200
        elif hasattr(status_code, "value"):
            # If we got an enum instead of an int, extract the value.
            status_code = status_code.value

        if data is not None:
            body = cls._jsonify_data(data, mimetype)
        else:
            body = data
        return body, status_code

    @classmethod
    def _jsonify_data(cls, data, mimetype):
        if not isinstance(data, six.binary_type):
            if isinstance(mimetype, six.string_types) and is_json_mimetype(mimetype):
                body = cls.jsonifier.dumps(data)
            elif isinstance(data, six.text_type):
                body = data
            else:
                body = str(data)
        else:
            body = data
        return body

    def json_loads(self, data):
        return self.jsonifier.loads(data)

    @classmethod
    def _set_jsonifier(cls):
        cls.jsonifier = Jsonifier()<|MERGE_RESOLUTION|>--- conflicted
+++ resolved
@@ -9,19 +9,13 @@
 from ..decorators.produces import NoContent
 from ..exceptions import ResolverError
 from ..http_facts import METHODS
-<<<<<<< HEAD
+from ..jsonifier import Jsonifier
 from ..lifecycle import ConnexionResponse
-=======
-from ..jsonifier import Jsonifier
->>>>>>> 058dc821
 from ..operations import make_operation
 from ..options import ConnexionOptions
 from ..resolver import Resolver
 from ..spec import Specification
-<<<<<<< HEAD
-from ..utils import Jsonifier, is_json_mimetype
-=======
->>>>>>> 058dc821
+from ..utils import is_json_mimetype
 
 MODULE_PATH = pathlib.Path(__file__).absolute().parent.parent
 SWAGGER_UI_URL = 'ui'
