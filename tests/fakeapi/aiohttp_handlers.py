--- conflicted
+++ resolved
@@ -85,7 +85,6 @@
 
 
 @asyncio.coroutine
-<<<<<<< HEAD
 def get_datetime():
     return ConnexionResponse(body={'value': datetime.datetime(2000, 1, 2, 3, 4, 5, 6)})
 
@@ -98,7 +97,8 @@
 @asyncio.coroutine
 def get_uuid():
     return ConnexionResponse(body={'value': uuid.UUID(hex='e7ff66d0-3ec2-4c4e-bed0-6e4723c24c51')})
-=======
+
+
+@asyncio.coroutine
 def aiohttp_token_info(token_info):
-    return aiohttp.web.json_response(data=token_info)
->>>>>>> 8912e28e
+    return aiohttp.web.json_response(data=token_info)