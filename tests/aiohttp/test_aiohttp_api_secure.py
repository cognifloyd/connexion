--- conflicted
+++ resolved
@@ -1,12 +1,9 @@
 import asyncio
 import base64
 
-<<<<<<< HEAD
-=======
 import pytest
 from mock import MagicMock
 
->>>>>>> 8912e28e
 from connexion import AioHttpApp
 
 
@@ -95,49 +92,27 @@
     assert response.status == 200
     assert (yield from response.json()) == {"scope": ['myscope'], "uid": 'test-user'}
 
-<<<<<<< HEAD
-    assert post_hello.status == 200
-    assert (yield from post_hello.json()) == {"greeting": "Hello jsantos"}
-=======
     response = yield from app_client.get('/v1.0/all_auth', headers={'authorization': 'Bearer 100'})
     assert response.status == 200, "Authorization header in lower case should be accepted"
     assert (yield from response.json()) == {"scope": ['myscope'], "uid": 'test-user'}
->>>>>>> 8912e28e
 
     response = yield from app_client.get('/v1.0/all_auth', headers={'AUTHORIZATION': 'Bearer 100'})
     assert response.status == 200, "Authorization header in upper case should be accepted"
     assert (yield from response.json()) == {"scope": ['myscope'], "uid": 'test-user'}
 
-<<<<<<< HEAD
-    assert post_hello.status == 200, "Authorization header in lower case should be accepted"
-    assert (yield from post_hello.json()) == {"greeting": "Hello jsantos"}
-=======
     basic_header = 'Basic ' + base64.b64encode(b'username:username').decode('ascii')
     response = yield from app_client.get('/v1.0/all_auth', headers={'Authorization': basic_header})
     assert response.status == 200
     assert (yield from response.json()) == {"uid": 'username'}
->>>>>>> 8912e28e
 
     basic_header = 'Basic ' + base64.b64encode(b'username:wrong').decode('ascii')
     response = yield from app_client.get('/v1.0/all_auth', headers={'Authorization': basic_header})
     assert response.status == 401, "Wrong password should trigger unauthorized"
     assert response.content_type == 'application/problem+json'
 
-<<<<<<< HEAD
-    assert post_hello.status == 200, "Authorization header in upper case should be accepted"
-    assert (yield from post_hello.json()) == {"greeting": "Hello jsantos"}
-
-    no_authorization = yield from app_client.post(
-        '/v1.0/greeting/jsantos',
-    )
-
-    assert no_authorization.status == 401
-    assert no_authorization.content_type == 'application/problem+json'
-=======
     response = yield from app_client.get('/v1.0/all_auth', headers={'X-API-Key': '{"foo": "bar"}'})
     assert response.status == 200
     assert (yield from response.json()) == {"foo": "bar"}
->>>>>>> 8912e28e
 
 
 @asyncio.coroutine
