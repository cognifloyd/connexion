import json

import jinja2
import yaml

import mock
import pytest
from conftest import TEST_FOLDER, build_app_from_fixture
from connexion import App
from connexion.exceptions import InvalidSpecification

SPECS = ["swagger.yaml"]


@pytest.mark.parametrize("spec", SPECS)
def test_app_with_relative_path(simple_api_spec_dir, spec):
    # Create the app with a relative path and run the test_app testcase below.
    app = App(__name__, port=5001,
              specification_dir='..' / simple_api_spec_dir.relative_to(TEST_FOLDER),
              debug=True)
    app.add_api(spec)

    app_client = app.app.test_client()
    get_bye = app_client.get('/v1.0/bye/jsantos')  # type: flask.Response
    assert get_bye.status_code == 200
    assert get_bye.data == b'Goodbye jsantos'


@pytest.mark.parametrize("spec", SPECS)
def test_app_with_different_server_option(simple_api_spec_dir, spec):
    # Create the app with a relative path and run the test_app testcase below.
    app = App(__name__, port=5001,
              server='gevent',
              specification_dir='..' / simple_api_spec_dir.relative_to(TEST_FOLDER),
              debug=True)
    app.add_api(spec)

    app_client = app.app.test_client()
    get_bye = app_client.get('/v1.0/bye/jsantos')  # type: flask.Response
    assert get_bye.status_code == 200
    assert get_bye.data == b'Goodbye jsantos'


def test_app_with_different_uri_parser(simple_api_spec_dir):
    from connexion.decorators.uri_parsing import FirstValueURIParser
    app = App(__name__, port=5001,
              specification_dir='..' / simple_api_spec_dir.relative_to(TEST_FOLDER),
              options={"uri_parser_class": FirstValueURIParser},
              debug=True)
    app.add_api('swagger.yaml')

    app_client = app.app.test_client()
    resp = app_client.get(
        '/v1.0/test_array_csv_query_param?items=a,b,c&items=d,e,f'
    )  # type: flask.Response
    assert resp.status_code == 200
    j = json.loads(resp.get_data(as_text=True))
    assert j == ['a', 'b', 'c']


@pytest.mark.parametrize("spec", SPECS)
def test_no_swagger_ui(simple_api_spec_dir, spec):
    options = {"swagger_ui": False}
    app = App(__name__, port=5001, specification_dir=simple_api_spec_dir,
              options=options, debug=True)
    app.add_api(spec)

    app_client = app.app.test_client()
    swagger_ui = app_client.get('/v1.0/ui/')  # type: flask.Response
    assert swagger_ui.status_code == 404

    app2 = App(__name__, port=5001, specification_dir=simple_api_spec_dir, debug=True)
    app2.add_api(spec, options={"swagger_ui": False})
    app2_client = app2.app.test_client()
    swagger_ui2 = app2_client.get('/v1.0/ui/')  # type: flask.Response
    assert swagger_ui2.status_code == 404


@pytest.mark.parametrize("spec", SPECS)
def test_swagger_json_app(simple_api_spec_dir, spec):
    """ Verify the spec json file is returned for default setting passed to app. """
    app = App(__name__, port=5001, specification_dir=simple_api_spec_dir, debug=True)
    app.add_api(spec)
    app_client = app.app.test_client()
    url = '/v1.0/{spec}'
    url = url.format(spec=spec.replace("yaml", "json"))
    spec_json = app_client.get(url)  # type: flask.Response
    assert spec_json.status_code == 200


@pytest.mark.parametrize("spec", SPECS)
def test_no_swagger_json_app(simple_api_spec_dir, spec):
    """ Verify the spec json file is not returned when set to False when creating app. """
    options = {"serve_spec": False}
    app = App(__name__, port=5001, specification_dir=simple_api_spec_dir,
              options=options, debug=True)
    app.add_api(spec)

    app_client = app.app.test_client()
    url = '/v1.0/{spec}'
    url = url.format(spec=spec.replace("yaml", "json"))
    spec_json = app_client.get(url)  # type: flask.Response
    assert spec_json.status_code == 404


@pytest.mark.parametrize("spec", SPECS)
def test_dict_as_yaml_path(simple_api_spec_dir, spec):
    swagger_yaml_path = simple_api_spec_dir / spec

    with swagger_yaml_path.open(mode='rb') as swagger_yaml:
        contents = swagger_yaml.read()
        try:
            swagger_template = contents.decode()
        except UnicodeDecodeError:
            swagger_template = contents.decode('utf-8', 'replace')

        swagger_string = jinja2.Template(swagger_template).render({})
        specification = yaml.safe_load(swagger_string)  # type: dict

    app = App(__name__, port=5001, specification_dir=simple_api_spec_dir, debug=True)
    app.add_api(specification)

    app_client = app.app.test_client()
    url = '/v1.0/{spec}'.format(spec=spec.replace("yaml", "json"))
    swagger_json = app_client.get(url)  # type: flask.Response
    assert swagger_json.status_code == 200


@pytest.mark.parametrize("spec", SPECS)
def test_swagger_json_api(simple_api_spec_dir, spec):
    """ Verify the spec json file is returned for default setting passed to api. """
    app = App(__name__, port=5001, specification_dir=simple_api_spec_dir, debug=True)
    app.add_api(spec)

    app_client = app.app.test_client()
    url = '/v1.0/{spec}'.format(spec=spec.replace("yaml", "json"))
    swagger_json = app_client.get(url)  # type: flask.Response
    assert swagger_json.status_code == 200


@pytest.mark.parametrize("spec", SPECS)
def test_no_swagger_json_api(simple_api_spec_dir, spec):
    """ Verify the spec json file is not returned when set to False when adding api. """
    app = App(__name__, port=5001, specification_dir=simple_api_spec_dir, debug=True)
    app.add_api(spec, options={"serve_spec": False})

    app_client = app.app.test_client()
    url = '/v1.0/{spec}'.format(spec=spec.replace("yaml", "json"))
    swagger_json = app_client.get(url)  # type: flask.Response
    assert swagger_json.status_code == 404


@pytest.mark.parametrize("spec", SPECS)
def test_swagger_json_content_type(simple_app, spec):
    app_client = simple_app.app.test_client()
    url = '/v1.0/{spec}'.format(spec=spec.replace("yaml", "json"))
    response = app_client.get(url, data={})  # type: flask.Response
    assert response.status_code == 200
    assert response.content_type == 'application/json'


def test_single_route(simple_app):
    def route1():
        return 'single 1'

    @simple_app.route('/single2', methods=['POST'])
    def route2():
        return 'single 2'

    app_client = simple_app.app.test_client()

    simple_app.add_url_rule('/single1', 'single1', route1, methods=['GET'])

    get_single1 = app_client.get('/single1')  # type: flask.Response
    assert get_single1.data == b'single 1'

    post_single1 = app_client.post('/single1')  # type: flask.Response
    assert post_single1.status_code == 405

    post_single2 = app_client.post('/single2')  # type: flask.Response
    assert post_single2.data == b'single 2'

    get_single2 = app_client.get('/single2')  # type: flask.Response
    assert get_single2.status_code == 405


def test_resolve_method(simple_app):
    app_client = simple_app.app.test_client()
    resp = app_client.get('/v1.0/resolver-test/method')  # type: flask.Response
    assert resp.data == b'"DummyClass"\n'


def test_resolve_classmethod(simple_app):
    app_client = simple_app.app.test_client()
    resp = app_client.get('/v1.0/resolver-test/classmethod')  # type: flask.Response
    assert resp.data.decode('utf-8', 'replace') == '"DummyClass"\n'


@pytest.mark.parametrize("spec", SPECS)
def test_add_api_with_function_resolver_function_is_wrapped(simple_api_spec_dir, spec):
    app = App(__name__, specification_dir=simple_api_spec_dir)
    api = app.add_api(spec, resolver=lambda oid: (lambda foo: 'bar'))
    assert api.resolver.resolve_function_from_operation_id('faux')('bah') == 'bar'


def test_default_query_param_does_not_match_defined_type(
        default_param_error_spec_dir):
<<<<<<< HEAD
    with pytest.raises(InvalidSpecification):
        build_app_from_fixture(default_param_error_spec_dir, validate_responses=True, debug=False)
=======
    with pytest.raises(SwaggerValidationError):
        build_app_from_fixture(default_param_error_spec_dir, validate_responses=True, debug=False)


def test_handle_add_operation_error_debug(simple_api_spec_dir):
    app = App(__name__, specification_dir=simple_api_spec_dir, debug=True)
    app.api_cls = type('AppTest', (app.api_cls,), {})
    app.api_cls.add_operation = mock.MagicMock(side_effect=Exception('operation error!'))
    api = app.add_api('swagger.yaml', resolver=lambda oid: (lambda foo: 'bar'))
    assert app.api_cls.add_operation.called
    assert api.resolver.resolve_function_from_operation_id('faux')('bah') == 'bar'


def test_handle_add_operation_error(simple_api_spec_dir):
    app = App(__name__, specification_dir=simple_api_spec_dir)
    app.api_cls = type('AppTest', (app.api_cls,), {})
    app.api_cls.add_operation = mock.MagicMock(side_effect=Exception('operation error!'))
    with pytest.raises(Exception):
        app.add_api('swagger.yaml', resolver=lambda oid: (lambda foo: 'bar'))
>>>>>>> 87f7003e
<|MERGE_RESOLUTION|>--- conflicted
+++ resolved
@@ -205,11 +205,7 @@
 
 def test_default_query_param_does_not_match_defined_type(
         default_param_error_spec_dir):
-<<<<<<< HEAD
     with pytest.raises(InvalidSpecification):
-        build_app_from_fixture(default_param_error_spec_dir, validate_responses=True, debug=False)
-=======
-    with pytest.raises(SwaggerValidationError):
         build_app_from_fixture(default_param_error_spec_dir, validate_responses=True, debug=False)
 
 
@@ -227,5 +223,4 @@
     app.api_cls = type('AppTest', (app.api_cls,), {})
     app.api_cls.add_operation = mock.MagicMock(side_effect=Exception('operation error!'))
     with pytest.raises(Exception):
-        app.add_api('swagger.yaml', resolver=lambda oid: (lambda foo: 'bar'))
->>>>>>> 87f7003e
+        app.add_api('swagger.yaml', resolver=lambda oid: (lambda foo: 'bar'))